import asyncio
import logging
import logging.config
import signal
from typing import List, Dict

import miniupnpc

try:
    import uvloop
except ImportError:
    uvloop = None

from src.blockchain import Blockchain
from src.consensus.constants import constants
from src.store import FullNodeStore
from src.full_node import FullNode
from src.rpc.rpc_server import start_rpc_server
from src.mempool import Mempool
from src.server.outbound_message import NodeType
from src.server.server import ChiaServer
from src.types.full_block import FullBlock
from src.types.header_block import SmallHeaderBlock
from src.types.peer_info import PeerInfo
<<<<<<< HEAD
from src.unspent_store import UnspentStore
from src.util.network import parse_host_port
=======
>>>>>>> 89c84674
from src.util.logging import initialize_logging
from src.util.config import load_config_cli
from setproctitle import setproctitle


async def load_header_blocks_from_store(
    store: FullNodeStore,
) -> Dict[str, SmallHeaderBlock]:
    seen_blocks: Dict[str, SmallHeaderBlock] = {}
    tips: List[SmallHeaderBlock] = []
    for small_header_block in await store.get_small_header_blocks():
        if not tips or small_header_block.weight > tips[0].weight:
            tips = [small_header_block]
        seen_blocks[small_header_block.header_hash] = small_header_block

    header_blocks = {}
    if len(tips) > 0:
        curr: SmallHeaderBlock = tips[0]
        reverse_blocks: List[SmallHeaderBlock] = [curr]
        while curr.height > 0:
            curr = seen_blocks[curr.prev_header_hash]
            reverse_blocks.append(curr)

        for block in reversed(reverse_blocks):
            header_blocks[block.header_hash] = block
    return header_blocks


async def main():
    config = load_config_cli("config.yaml", "full_node")
    setproctitle("chia_full_node")
    initialize_logging("FullNode %(name)-23s", config["logging"])

    log = logging.getLogger(__name__)
    server_closed = False

    # Create the store (DB) and full node instance
<<<<<<< HEAD
    db_id = 0
    if "-id" in sys.argv:
        db_id = int(sys.argv[sys.argv.index("-id") + 1])

    db_name = f"blockchain_{db_id}.db"
    store = await FullNodeStore.create(db_name)
=======
    store = await FullNodeStore.create(f"blockchain_{config['database_id']}.db")
>>>>>>> 89c84674

    genesis: FullBlock = FullBlock.from_bytes(constants["GENESIS_BLOCK"])
    await store.add_block(genesis)

    log.info("Initializing blockchain from disk")
<<<<<<< HEAD
    header_blocks: Dict[str, HeaderBlock] = await load_header_blocks_from_store(store)
    unspent_store = await UnspentStore.create(db_name)
    blockchain = await Blockchain.create(header_blocks, unspent_store, store)

    mempool = Mempool(unspent_store)
    # await mempool.initialize() TODO uncomment once it's implemented

    full_node = FullNode(store, blockchain, mempool, unspent_store)
    # Starts the full node server (which full nodes can connect to)
    host, port = parse_host_port(full_node)
=======
    small_header_blocks: Dict[
        str, SmallHeaderBlock
    ] = await load_header_blocks_from_store(store)
    blockchain = await Blockchain.create(small_header_blocks)

    full_node = FullNode(store, blockchain, config)
>>>>>>> 89c84674

    if config["enable_upnp"]:
        log.info(f"Attempting to enable UPnP (open up port {config['port']})")
        try:
            upnp = miniupnpc.UPnP()
            upnp.discoverdelay = 5
            upnp.discover()
            upnp.selectigd()
            upnp.addportmapping(
                config["port"], "TCP", upnp.lanaddr, config["port"], "chia", ""
            )
            log.info(f"Port {config['port']} opened with UPnP.")
        except Exception as e:
            log.warning(f"UPnP failed: {e}")

    # Starts the full node server (which full nodes can connect to)
    server = ChiaServer(config["port"], full_node, NodeType.FULL_NODE)
    full_node._set_server(server)
    _ = await server.start_server(config["host"], full_node._on_connect)
    rpc_cleanup = None

    def master_close_cb():
        nonlocal server_closed
        if not server_closed:
            # Called by the UI, when node is closed, or when a signal is sent
            log.info("Closing all connections, and server...")
            full_node._shutdown()
            server.close_all()
            server_closed = True

    if config["start_rpc_server"]:
        # Starts the RPC server if -r is provided
        rpc_cleanup = await start_rpc_server(
            full_node, master_close_cb, config["rpc_port"]
        )

    asyncio.get_running_loop().add_signal_handler(signal.SIGINT, master_close_cb)
    asyncio.get_running_loop().add_signal_handler(signal.SIGTERM, master_close_cb)

    full_node._start_bg_tasks()

    log.info("Waiting to connect to some peers...")
    await asyncio.sleep(3)
    log.info(f"Connected to {len(server.global_connections.get_connections())} peers.")

    if config["connect_to_farmer"] and not server_closed:
        peer_info = PeerInfo(
            full_node.config["farmer_peer"]["host"],
            full_node.config["farmer_peer"]["port"],
        )
        _ = await server.start_client(peer_info, None)

    if config["connect_to_timelord"] and not server_closed:
        peer_info = PeerInfo(
            full_node.config["timelord_peer"]["host"],
            full_node.config["timelord_peer"]["port"],
        )
        _ = await server.start_client(peer_info, None)

    # Awaits for server and all connections to close
    await server.await_closed()
    log.info("Closed all node servers.")

    # Waits for the rpc server to close
    if rpc_cleanup is not None:
        await rpc_cleanup()
    log.info("Closed RPC server.")

    await store.close()
    log.info("Closed store.")

    await asyncio.get_running_loop().shutdown_asyncgens()
    log.info("Node fully closed.")


if uvloop is not None:
    uvloop.install()
asyncio.run(main())<|MERGE_RESOLUTION|>--- conflicted
+++ resolved
@@ -17,16 +17,12 @@
 from src.full_node import FullNode
 from src.rpc.rpc_server import start_rpc_server
 from src.mempool import Mempool
-from src.server.outbound_message import NodeType
 from src.server.server import ChiaServer
+from src.server.connection import NodeType
 from src.types.full_block import FullBlock
 from src.types.header_block import SmallHeaderBlock
 from src.types.peer_info import PeerInfo
-<<<<<<< HEAD
 from src.unspent_store import UnspentStore
-from src.util.network import parse_host_port
-=======
->>>>>>> 89c84674
 from src.util.logging import initialize_logging
 from src.util.config import load_config_cli
 from setproctitle import setproctitle
@@ -63,41 +59,26 @@
     log = logging.getLogger(__name__)
     server_closed = False
 
+    db_name = f"blockchain_{config['database_id']}.db"
     # Create the store (DB) and full node instance
-<<<<<<< HEAD
-    db_id = 0
-    if "-id" in sys.argv:
-        db_id = int(sys.argv[sys.argv.index("-id") + 1])
-
-    db_name = f"blockchain_{db_id}.db"
     store = await FullNodeStore.create(db_name)
-=======
-    store = await FullNodeStore.create(f"blockchain_{config['database_id']}.db")
->>>>>>> 89c84674
 
     genesis: FullBlock = FullBlock.from_bytes(constants["GENESIS_BLOCK"])
     await store.add_block(genesis)
 
     log.info("Initializing blockchain from disk")
-<<<<<<< HEAD
-    header_blocks: Dict[str, HeaderBlock] = await load_header_blocks_from_store(store)
+    small_header_blocks: Dict[
+        str, SmallHeaderBlock
+    ] = await load_header_blocks_from_store(store)
+
     unspent_store = await UnspentStore.create(db_name)
-    blockchain = await Blockchain.create(header_blocks, unspent_store, store)
+    blockchain = await Blockchain.create(small_header_blocks, unspent_store, store)
 
     mempool = Mempool(unspent_store)
     # await mempool.initialize() TODO uncomment once it's implemented
 
-    full_node = FullNode(store, blockchain, mempool, unspent_store)
+    full_node = FullNode(store, blockchain, config, mempool, unspent_store)
     # Starts the full node server (which full nodes can connect to)
-    host, port = parse_host_port(full_node)
-=======
-    small_header_blocks: Dict[
-        str, SmallHeaderBlock
-    ] = await load_header_blocks_from_store(store)
-    blockchain = await Blockchain.create(small_header_blocks)
-
-    full_node = FullNode(store, blockchain, config)
->>>>>>> 89c84674
 
     if config["enable_upnp"]:
         log.info(f"Attempting to enable UPnP (open up port {config['port']})")
